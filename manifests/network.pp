--- conflicted
+++ resolved
@@ -128,35 +128,18 @@
   case $ensure {
     'present': {
       exec { "podman_create_network_${title}":
-<<<<<<< HEAD
-        command => @("END"/L),
-                  podman network create ${title} --driver ${driver} ${_opts} \
-                    ${_gateway} ${_internal} ${_ip_range} ${_labels} ${_subnet} ${_ipv6}
-                  |END
+        command => "podman network create ${title} --driver ${driver}${_opts}${_gateway}${_internal}${_ip_range}${_labels}${_subnet}${_ipv6}", # lint:ignore:140chars
         unless  => "test \"$(podman network ls -f name=${title} -q | wc -l)\" -eq 1 || { exit 1; }",
-        path    => ['/usr/bin', '/bin', '/usr/sbin', '/sbin'],
-=======
-        command => "podman network create ${title} --driver ${driver}${_opts}${_gateway}${_internal}${_ip_range}${_labels}${_subnet}${_ipv6}", # lint:ignore:140chars
-        unless  => "podman network exists ${title}",
         path    => '/sbin:/usr/sbin:/bin:/usr/bin',
->>>>>>> fb3ce019
         require => $requires,
         *       => $exec_defaults,
       }
     }
-<<<<<<< HEAD
-    'absent': {
+    default: {
       exec { "podman_remove_network_${title}":
         command => "podman network rm ${title}",
         onlyif  => "test \"$(podman network ls -f name=${title} -q | wc -l)\" -eq 1 || { exit 1; }",
-        path    => ['/usr/bin', '/bin', '/usr/sbin', '/sbin'],
-=======
-    default: {
-      exec { "podman_remove_network_${title}":
-        command => "podman network rm ${title}",
-        onlyif  => "podman network exists ${title}",
         path    => '/sbin:/usr/sbin:/bin:/usr/bin',
->>>>>>> fb3ce019
         require => $requires,
         *       => $exec_defaults,
       }
