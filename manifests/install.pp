# @api private
# @summary Install podman packages
#
# @param podman_pkg
#   The name of the podman package (default 'podman')
#
# @param skopeo_pkg
#   The name of the skopeo package (default 'skopeo')
#
# @param buildah_pkg
#   The name of the buildah package (default 'buildah')
#
# @param podman_docker_pkg
#   The name of the podman-docker package (default 'podman-docker').  To avoid installing this optional
#   component, define it as undef (use a tilde `~` in hiera).
#
# @param file_header
#   The name of the file header to use with managed files (default '$podman::file_header')
#
# @param manage_subuid
#   Should the class manage the system subuid/subgid files? (default '$podman::manage_subuid')
#
# @param subid
#   A hash of sub uid/gid entries for each managed user (default '$podman::subid')
#
# @param nodocker
#   The state of the '/etc/nodocker' file, either 'absent' or 'file'. (default '$podman::nodocker')
#
# @param podman_docker_pkg_ensure
#   The ensure value for the podman docker package (default 'installed')
#
class podman::install (
<<<<<<< HEAD
  String $podman_pkg                  = $podman::podman_pkg,
  String $skopeo_pkg                  = $podman::skopeo_pkg,
  String $buildah_pkg                 = $podman::buildah_pkg,
  Optional[String] $podman_docker_pkg = $podman::podman_docker_pkg,
  String $file_header                 = $podman::file_header,
  Boolean $manage_subuid              = $podman::manage_subuid,
  Boolean $match_subuid_subgid        = $podman::match_subuid_subgid,
  Hash $subid                         = $podman::subid,
  Enum['absent', 'file'] $nodocker    = $podman::nodocker,
){
  ensure_resource('Package', $podman_pkg, { 'ensure' => 'installed' })
  ensure_resource('Package', $skopeo_pkg, { 'ensure' => 'installed' })
  ensure_resource('Package', $buildah_pkg, { 'ensure' => 'installed' })
  if $podman_docker_pkg { ensure_resource('Package', $podman_docker_pkg, { 'ensure' => 'installed' }) }
=======
  String $podman_pkg                                    = $podman::podman_pkg,
  String $skopeo_pkg                                    = $podman::skopeo_pkg,
  Optional[String] $podman_docker_pkg                   = $podman::podman_docker_pkg,
  Enum['absent', 'installed'] $podman_docker_pkg_ensure = $podman::podman_docker_pkg_ensure,
){
  ensure_resource('Package', $podman_pkg, { 'ensure' => 'installed' })
  ensure_resource('Package', $skopeo_pkg, { 'ensure' => 'installed' })
  if $podman_docker_pkg { ensure_resource('Package', $podman_docker_pkg, { 'ensure' => $podman_docker_pkg_ensure }) }
>>>>>>> ecb8815f

  if $manage_subuid {
    Concat { '/etc/subuid':
      owner          => 'root',
      group          => 'root',
      mode           => '0644',
      order          => 'alpha',
      ensure_newline => true,
    }

    concat_fragment { 'subuid_header':
      target  => '/etc/subuid',
      order   => 1,
      content => $file_header,
    }

    Concat { '/etc/subgid':
      owner          => 'root',
      group          => 'root',
      mode           => '0644',
      order          => 'alpha',
      ensure_newline => true,
    }

    concat_fragment { 'subgid_header':
      target  => '/etc/subgid',
      order   => 1,
      content => $file_header,
    }

    if $match_subuid_subgid {
      $subid.each |$name, $properties| {
        Resource['Podman::Subuid'] { $name: * => $properties }
        $subgid = { subgid => $properties['subuid'], count => $properties['count'] }
        Resource['Podman::Subgid'] { $name: * => $subgid }
      }
    }
  }

  if $::selinux or $facts['os']['selinux']['enabled'] {
    selboolean { 'container_manage_cgroup':
      persistent => true,
      value      => on,
    }
  }

  file { '/etc/containers/nodocker':
    ensure  => $nodocker,
    group   => 'root',
    owner   => 'root',
    mode    => '0644',
    require => Package[$podman_pkg],
  }
}<|MERGE_RESOLUTION|>--- conflicted
+++ resolved
@@ -10,9 +10,15 @@
 # @param buildah_pkg
 #   The name of the buildah package (default 'buildah')
 #
+# @param buildah_pkg_ensure
+#   The ensure value for the buildah package (default 'absent')
+#
 # @param podman_docker_pkg
 #   The name of the podman-docker package (default 'podman-docker').  To avoid installing this optional
 #   component, define it as undef (use a tilde `~` in hiera).
+#
+# @param podman_docker_pkg_ensure
+#   The ensure value for the podman docker package (default 'installed')
 #
 # @param file_header
 #   The name of the file header to use with managed files (default '$podman::file_header')
@@ -26,35 +32,23 @@
 # @param nodocker
 #   The state of the '/etc/nodocker' file, either 'absent' or 'file'. (default '$podman::nodocker')
 #
-# @param podman_docker_pkg_ensure
-#   The ensure value for the podman docker package (default 'installed')
-#
 class podman::install (
-<<<<<<< HEAD
-  String $podman_pkg                  = $podman::podman_pkg,
-  String $skopeo_pkg                  = $podman::skopeo_pkg,
-  String $buildah_pkg                 = $podman::buildah_pkg,
-  Optional[String] $podman_docker_pkg = $podman::podman_docker_pkg,
-  String $file_header                 = $podman::file_header,
-  Boolean $manage_subuid              = $podman::manage_subuid,
-  Boolean $match_subuid_subgid        = $podman::match_subuid_subgid,
-  Hash $subid                         = $podman::subid,
-  Enum['absent', 'file'] $nodocker    = $podman::nodocker,
+  String $podman_pkg                                    = $podman::podman_pkg,
+  String $skopeo_pkg                                    = $podman::skopeo_pkg,
+  Optional[String] $buildah_pkg                         = $podman::buildah_pkg,
+  Enum['absent', 'installed'] $buildah_pkg_ensure       = $podman::buildah_pkg_ensure,
+  Optional[String] $podman_docker_pkg                   = $podman::podman_docker_pkg,
+  Enum['absent', 'installed'] $podman_docker_pkg_ensure = $podman::podman_docker_pkg_ensure,
+  String $file_header                                   = $podman::file_header,
+  Boolean $manage_subuid                                = $podman::manage_subuid,
+  Boolean $match_subuid_subgid                          = $podman::match_subuid_subgid,
+  Hash $subid                                           = $podman::subid,
+  Enum['absent', 'file'] $nodocker                      = $podman::nodocker,
 ){
   ensure_resource('Package', $podman_pkg, { 'ensure' => 'installed' })
   ensure_resource('Package', $skopeo_pkg, { 'ensure' => 'installed' })
-  ensure_resource('Package', $buildah_pkg, { 'ensure' => 'installed' })
-  if $podman_docker_pkg { ensure_resource('Package', $podman_docker_pkg, { 'ensure' => 'installed' }) }
-=======
-  String $podman_pkg                                    = $podman::podman_pkg,
-  String $skopeo_pkg                                    = $podman::skopeo_pkg,
-  Optional[String] $podman_docker_pkg                   = $podman::podman_docker_pkg,
-  Enum['absent', 'installed'] $podman_docker_pkg_ensure = $podman::podman_docker_pkg_ensure,
-){
-  ensure_resource('Package', $podman_pkg, { 'ensure' => 'installed' })
-  ensure_resource('Package', $skopeo_pkg, { 'ensure' => 'installed' })
+  if $buildah_pkg { ensure_resource('Package', $buildah_pkg, { 'ensure' => $buildah_pkg_ensure }) }
   if $podman_docker_pkg { ensure_resource('Package', $podman_docker_pkg, { 'ensure' => $podman_docker_pkg_ensure }) }
->>>>>>> ecb8815f
 
   if $manage_subuid {
     Concat { '/etc/subuid':
