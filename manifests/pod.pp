--- conflicted
+++ resolved
@@ -49,16 +49,11 @@
 #
 define podman::pod (
   Enum['present', 'absent'] $ensure = 'present',
-<<<<<<< HEAD
   Hash $flags                       = {},
   Hash $service_flags               = {},
-  String $user                      = '',
+  Optional[String] $user            = undef,
   Boolean $enable                   = true,
   Hash $containers                  = {},
-=======
-  Hash                      $flags  = {},
-  Optional[String]          $user   = undef,
->>>>>>> fb3ce019
 ) {
   require podman::install
 
@@ -74,14 +69,9 @@
   }
 
   # The resource name will be the pod name by default
-<<<<<<< HEAD
   $merged_flags = { name => $title, label => $label} + $no_label
   $pod_name = $merged_flags['name']
   $service_unit = "pod-${pod_name}.service"
-=======
-  $pod_name = $title
-  $name_flags = merge({ name => $title }, $flags )
->>>>>>> fb3ce019
 
   # Convert $flags hash to command arguments
   $_flags = $merged_flags.reduce('') |$mem, $flag| {
@@ -105,7 +95,9 @@
 
     # Set execution environment for the rootless user
     $exec_defaults = {
+      path        => '/sbin:/usr/sbin:/bin:/usr/bin',
       cwd         => User[$user]['home'],
+      provider    => 'shell',
       user        => $user,
       require     => [Podman::Rootless[$user], Service['podman systemd-logind']],
       environment => [
@@ -113,12 +105,6 @@
         "XDG_RUNTIME_DIR=/run/user/${User[$user]['uid']}",
         "DBUS_SESSION_BUS_ADDRESS=unix:path=/run/user/${User[$user]['uid']}/bus",
       ],
-<<<<<<< HEAD
-      cwd         => User[$user]['home'],
-      provider    => 'shell',
-      user        => $user,
-=======
->>>>>>> fb3ce019
     }
     $requires = [
       Podman::Rootless[$user],
@@ -142,7 +128,6 @@
     $podman_systemd_reload = "podman_systemd_${user}_reload"
 
   } else {
-<<<<<<< HEAD
     $systemctl = 'systemctl '
     $service_unit_dir = '/etc/systemd/system/'
     $handle = $pod_name
@@ -163,184 +148,162 @@
     $podman_systemd_reload = 'podman_systemd_reload'
   }
 
-  if $ensure == 'present' {
-    # Detect changes to the defined podman sha256 and re-deploy if needed
-    exec { "verify_pod_sha256_${handle}":
-      command => 'true',
-      unless  => @("END"/$L),
-        if podman pod exists ${pod_name}; then
-          saved_sha256=\$(podman pod inspect ${pod_name} --format '{{.Labels.puppet_resource_sha256}}')
-          test "\${saved_sha256}" = "${pod_sha256}"
-        fi
-        |END
-      require => $requires,
-      notify  => [
-        Exec["service_disable_pod_${handle}"],
-        Exec["service_remove_pod_${handle}"],
-        Exec["podman_remove_pod_${handle}"],
-      ],
-      *       => $exec_defaults,
-    }
-
-    # Stop pod service unit if pod changed
-    exec { "service_disable_pod_${handle}":
-      command     => "${systemctl} disable --now ${service_unit}",
-      refreshonly => true,
-      *           => $exec_defaults,
-    }
-
-    # Remove pod service units if pod changed
-    exec { "service_remove_pod_${handle}":
-      command     => "rm -f ${service_unit} container-${pod_name}-*.service",
-      refreshonly => true,
-      require     => Exec["service_disable_pod_${handle}"],
-      before      => Exec["create_pod_${handle}"],
-      *           => $exec_defaults + {cwd => $service_unit_dir},
-    }
-
-    # Remove pod if pod changed
-    exec { "podman_remove_pod_${handle}":
-      command     => "podman pod rm --force ${pod_name}",
-      refreshonly => true,
-      require     => Exec["service_disable_pod_${handle}"],
-      before      => Exec["create_pod_${handle}"],
-      *           => $exec_defaults,
-    }
-
-    # Create pod
-    exec { "create_pod_${handle}":
-      command => "podman pod create ${_flags}",
-      unless  => "podman pod exists ${pod_name}",
-      *       => $exec_defaults,
-    }
-
-    # Set up systemd service units if pod has active containers
-    unless $containers.empty() {
-      # Declare the containers
-      $containers.each |$container, $params| {
-        podman::container { "${pod_name}-${container}":
-          user    => $user,
-          pod     => $pod_name,
-          require => Exec["create_pod_${handle}"],
-          notify  => Exec["podman_generate_service_${handle}"],
-          *       => $params
-        }
-      }
-
-      # Convert $service_flags hash to command arguments
-      $_default_service_flags = {
-        'stop-timeout' => '60',
-      }
-
-      $_service_flags = ($_default_service_flags + $service_flags).reduce('') |$mem, $flag| {
-        if $flag[1] =~ String {
-          if $flag[1] == '' {
+  case $ensure {
+    'present': {
+      # Detect changes to the defined podman sha256 and re-deploy if needed
+      exec { "verify_pod_sha256_${handle}":
+        command => 'true',
+        unless  => @("END"/$L),
+          if podman pod exists ${pod_name}; then
+            saved_sha256=\$(podman pod inspect ${pod_name} --format '{{.Labels.puppet_resource_sha256}}')
+            test "\${saved_sha256}" = "${pod_sha256}"
+          fi
+          |END
+        require => $requires,
+        notify  => [
+          Exec["service_disable_pod_${handle}"],
+          Exec["service_remove_pod_${handle}"],
+          Exec["podman_remove_pod_${handle}"],
+        ],
+        *       => $exec_defaults,
+      }
+
+      # Stop pod service unit if pod changed
+      exec { "service_disable_pod_${handle}":
+        command     => "${systemctl} disable --now ${service_unit}",
+        refreshonly => true,
+        *           => $exec_defaults,
+      }
+
+      # Remove pod service units if pod changed
+      exec { "service_remove_pod_${handle}":
+        command     => "rm -f ${service_unit} container-${pod_name}-*.service",
+        refreshonly => true,
+        require     => Exec["service_disable_pod_${handle}"],
+        before      => Exec["create_pod_${handle}"],
+        *           => $exec_defaults + {cwd => $service_unit_dir},
+      }
+
+      # Remove pod if pod changed
+      exec { "podman_remove_pod_${handle}":
+        command     => "podman pod rm --force ${pod_name}",
+        refreshonly => true,
+        require     => Exec["service_disable_pod_${handle}"],
+        before      => Exec["create_pod_${handle}"],
+        *           => $exec_defaults,
+      }
+
+      # Create pod
+      exec { "create_pod_${handle}":
+        command => "podman pod create ${_flags}",
+        unless  => "podman pod exists ${pod_name}",
+        *       => $exec_defaults,
+      }
+
+      # Set up systemd service units if pod has active containers
+      unless $containers.empty() {
+        # Declare the containers
+        $containers.each |$container, $params| {
+          podman::container { "${pod_name}-${container}":
+            user    => $user,
+            pod     => $pod_name,
+            require => Exec["create_pod_${handle}"],
+            notify  => Exec["podman_generate_service_${handle}"],
+            *       => $params
+          }
+        }
+
+        # Convert $service_flags hash to command arguments
+        $_default_service_flags = {
+          'stop-timeout' => '60',
+        }
+
+        $_service_flags = ($_default_service_flags + $service_flags).reduce('') |$mem, $flag| {
+          if $flag[1] =~ String {
+            if $flag[1] == '' {
+              "${mem} --${flag[0]}"
+            } else {
+              "${mem} --${flag[0]} '${flag[1]}'"
+            }
+          } elsif $flag[1] =~ Undef {
             "${mem} --${flag[0]}"
           } else {
-            "${mem} --${flag[0]} '${flag[1]}'"
-          }
-        } elsif $flag[1] =~ Undef {
-          "${mem} --${flag[0]}"
+            $dup = $flag[1].reduce('') |$mem2, $value| {
+              "${mem2} --${flag[0]} '${value}'"
+            }
+            "${mem} ${dup}"
+          }
+        }
+
+        # Generate service units
+        exec { "podman_generate_service_${handle}":
+          command     => "podman generate systemd -f -n ${_service_flags} ${pod_name}",
+          refreshonly => true,
+          notify      => Exec[$podman_systemd_reload],
+          *           => $exec_defaults + {cwd => $service_unit_dir},
+        }
+
+        # Start/stop systemd service units.
+        if $enable {
+          exec { "service_stop_pod_${handle}":
+            command     => "${systemctl} stop ${service_unit}",
+            refreshonly => true,
+            subscribe   => Exec["podman_generate_service_${handle}"],
+            require     => Exec[$podman_systemd_reload],
+            *           => $exec_defaults,
+          }
+
+          exec { "service_start_pod_${handle}":
+            command => "${systemctl} enable --now ${service_unit}",
+            unless  => @("END"/L),
+              ${systemctl} is-active ${service_unit} && \
+              ${systemctl} is-enabled ${service_unit}
+              |END
+            require => Exec["service_stop_pod_${handle}"],
+            *       => $exec_defaults,
+          }
         } else {
-          $dup = $flag[1].reduce('') |$mem2, $value| {
-            "${mem2} --${flag[0]} '${value}'"
-          }
-          "${mem} ${dup}"
-        }
-      }
-
-      # Generate service units
-      exec { "podman_generate_service_${handle}":
-        command     => "podman generate systemd -f -n ${_service_flags} ${pod_name}",
-        refreshonly => true,
-        notify      => Exec[$podman_systemd_reload],
-        *           => $exec_defaults + {cwd => $service_unit_dir},
-      }
-
-      # Start/stop systemd service units.
-      if $enable {
-        exec { "service_stop_pod_${handle}":
-          command     => "${systemctl} stop ${service_unit}",
-          refreshonly => true,
-          subscribe   => Exec["podman_generate_service_${handle}"],
-          require     => Exec[$podman_systemd_reload],
-          *           => $exec_defaults,
-        }
-
-        exec { "service_start_pod_${handle}":
-          command => "${systemctl} enable --now ${service_unit}",
-          unless  => @("END"/L),
-            ${systemctl} is-active ${service_unit} && \
-            ${systemctl} is-enabled ${service_unit}
-            |END
-          require => Exec["service_stop_pod_${handle}"],
-          *       => $exec_defaults,
-        }
-      } else {
-        exec { "service_pod_${handle}":
+          exec { "service_pod_${handle}":
+            command => "${systemctl} disable --now ${service_unit}",
+            onlyif  => @("END"/L),
+              ${systemctl} is-active ${service_unit} || \
+              ${systemctl} is-enabled ${service_unit}
+              |END
+            require => Exec[$podman_systemd_reload],
+            *       => $exec_defaults,
+          }
+        }
+      }
+    }
+    default: {
+      # Ensure pod is absent
+
+      # Stop pod service unit
+      exec { "service_stop_pod_${handle}":
           command => "${systemctl} disable --now ${service_unit}",
           onlyif  => @("END"/L),
             ${systemctl} is-active ${service_unit} || \
             ${systemctl} is-enabled ${service_unit}
             |END
-          require => Exec[$podman_systemd_reload],
+          notify  => Exec["service_remove_pod_${handle}"],
           *       => $exec_defaults,
         }
-      }
-    }
-  } else {
-    # Ensure pod is absent
-
-    # Stop pod service unit
-    exec { "service_stop_pod_${handle}":
-        command => "${systemctl} disable --now ${service_unit}",
-        onlyif  => @("END"/L),
-          ${systemctl} is-active ${service_unit} || \
-          ${systemctl} is-enabled ${service_unit}
-          |END
-        notify  => Exec["service_remove_pod_${handle}"],
+
+      # Remove pod service units
+      exec { "service_remove_pod_${handle}":
+        command     => "rm -f ${service_unit} container-${pod_name}-*.service",
+        refreshonly => true,
+        notify      => Exec[$podman_systemd_reload],
+        *           => $exec_defaults + {cwd => $service_unit_dir},
+      }
+
+      # Remove pod
+      exec { "podman_remove_pod_${handle}":
+        command => "podman pod rm --force ${pod_name}",
+        onlyif  => "podman pod exists ${pod_name}",
+        require => Exec["service_stop_pod_${handle}"],
         *       => $exec_defaults,
-=======
-    $exec_defaults = {}
-  }
-
-  case $ensure {
-    'present': {
-      exec { "create_pod_${pod_name}":
-        command  => "podman pod create ${_flags}",
-        unless   => "podman pod exists ${pod_name}",
-        path     => '/sbin:/usr/sbin:/bin:/usr/bin',
-        provider => 'shell',
-        *        => $exec_defaults,
-      }
-    }
-    default: {
-      exec { "remove_pod_${pod_name}":
-        command  => "podman pod rm ${pod_name}",
-        unless   => "podman pod exists ${pod_name}; test $? -eq 1",
-        path     => '/sbin:/usr/sbin:/bin:/usr/bin',
-        provider => 'shell',
-        *        => $exec_defaults,
->>>>>>> fb3ce019
-      }
-
-    # Remove pod service units
-    exec { "service_remove_pod_${handle}":
-      command     => "rm -f ${service_unit} container-${pod_name}-*.service",
-      refreshonly => true,
-      notify      => Exec[$podman_systemd_reload],
-      *           => $exec_defaults + {cwd => $service_unit_dir},
-    }
-<<<<<<< HEAD
-
-    # Remove pod
-    exec { "podman_remove_pod_${handle}":
-      command => "podman pod rm --force ${pod_name}",
-      onlyif  => "podman pod exists ${pod_name}",
-      require => Exec["service_stop_pod_${handle}"],
-      *       => $exec_defaults,
-    }
-=======
->>>>>>> fb3ce019
+      }
+    }
   }
 }