# @summary manage podman container and register as a systemd service
#
# @param image
#   Container registry source of the image being deployed.  Required when
#   `ensure` is `present` but optional when `ensure` is set to `absent`.
#
# @param user
#   Optional user for running rootless containers.  For rootless containers,
#   the user must also be defined as a puppet resource that includes at least
#   'uid', 'gid', and 'home' attributes.
#
# @param pod
#   This parameter is used by the podman::pod resource and should never be used
#   directly.
#
# @param flags
#   All flags for the 'podman container create' command are supported via the
#   'flags' hash parameter, using only the long form of the flag name.  The
#   container name will be set as the resource name (namevar) unless the 'name'
#   flag is included in the flags hash.  If the flags for a container resource
#   are modified the container will be destroyed and re-deployed during the
#   next puppet run.  This is achieved by storing the complete set of flags as
#   a base64 encoded string in a container label named `puppet_resource_flags`
#   so it can be compared with the assigned resource state.
#   Flags that can be used more than once should be expressed as an array.  For
#   flags which take no arguments, set the hash value to be undef. In the
#   YAML representation you can use `~` or `null` as the value.
#
# @param service_flags
#   When a container is created, a systemd unit file for the container service
#   is generated using the 'podman generate systemd' command.  All flags for the
#   command are supported using the 'service_flags' hash parameter, again using
#   only the long form of the flag names.
#
# @param command
#   Optional command to be used as the container entry point.
#
# @param ensure
#   Valid values are 'present' or 'absent'
#
# @param enable
#   Status of the automatically generated systemd service for the container.
#   Valid values are 'running' or 'stopped'. This is ignored if pod is set.
#
# @param update
#   When `true`, the container will be redeployed when a new container image is
#   detected in the container registry.  This is done by comparing the digest
#   value of the running container image with the digest of the registry image.
#   When `false`, the container will only be redeployed when the declared state
#   of the puppet resource is changed.
#
# @param ruby
#   The absolute path to the ruby binary to use in scripts. The default path is
#   '/opt/puppetlabs/puppet/bin/ruby' for Puppetlabs packaged puppet, and
#   '/usr/bin/ruby' for all others. 
#
# @example
#   podman::container { 'jenkins':
#     image         => 'docker.io/jenkins/jenkins',
#     user          => 'jenkins',
#     flags         => {
#                      publish => [
#                                 '8080:8080',
#                                 '50000:50000',
#                                 ],
#                      volume  => 'jenkins:/var/jenkins_home',
#                      },
#     service_flags => { timeout => '60' },
#   }
#
define podman::container (
<<<<<<< HEAD
  String $image          = '',
  String $user           = '',
  String $pod            = '',
  Hash $flags            = {},
  Hash $service_flags    = {},
  String $command        = '',
  String $ensure         = 'present',
  Boolean $enable        = true,
  Boolean $update        = true,
  Stdlib::Unixpath $ruby = $facts['ruby']['sitedir'] ? {
=======
  Optional[String]           $image         = undef,
  Optional[String]           $user          = undef,
  Hash                       $flags         = {},
  Hash                       $service_flags = {},
  Optional[String]           $command       = undef,
  Enum['present', 'absent']  $ensure        = 'present',
  Boolean                    $enable        = true,
  Boolean                    $update        = true,
  Optional[Stdlib::Unixpath] $ruby          = undef,
) {
  require podman::install

  $installed_ruby = $facts['ruby']['sitedir'] ? {
>>>>>>> fb3ce019
    /^\/opt\/puppetlabs\// => '/opt/puppetlabs/puppet/bin/ruby',
    default                => '/usr/bin/ruby',
  }

  $_ruby = pick($ruby, $installed_ruby)

  # Add a label of base64 encoded flags defined for the container resource
  # This will be used to determine when the resource state is changed
  $flags_base64 = base64('encode', inline_template('<%= @flags.to_s %>'), strict)

  # Add the default name and a custom label using the base64 encoded flags
  if 'label' in  $flags {
    $label = [] + $flags['label'] + "puppet_resource_flags=${flags_base64}"
    $no_label = $flags.delete('label')
  } else {
    $label = "puppet_resource_flags=${flags_base64}"
    $no_label = $flags
  }

  # If a container name is not set, use the Puppet resource name
<<<<<<< HEAD
  if $pod == '' {
    $merged_flags = {name => $title, label => $label} + $no_label
    $container_name = $merged_flags['name']
    $service_unit = "podman-${container_name}.service"
  } else {
    $merged_flags = {name => $title, label => $label} + $no_label + {pod => $pod}
    $container_name = $merged_flags['name']
    $service_unit = "container-${container_name}.service"
  }
=======
  $merged_flags = merge({ name => $title, label => $label }, $no_label )
  $container_name = $merged_flags['name']
>>>>>>> fb3ce019

  # A rootless container will run as the defined user
  if $user != undef and $user != '' {
    $systemctl = 'systemctl --user '
    $requires = [Podman::Rootless[$user], Service['podman systemd-logind']]
    $service_unit_file = "${User[$user]['home']}/.config/systemd/user/podman-${container_name}.service"
    $_podman_systemd_reload = Exec["podman_systemd_${user}_reload"]

    # The handle is used to ensure resources have unique names
    $handle = "${user}-${container_name}"

    # Set default execution environment for the rootless user
    $exec_defaults = {
      cwd         => User[$user]['home'],
      user        => $user,
      environment => [
        "HOME=${User[$user]['home']}",
        "XDG_RUNTIME_DIR=/run/user/${User[$user]['uid']}",
        "DBUS_SESSION_BUS_ADDRESS=unix:path=/run/user/${User[$user]['uid']}/bus",
      ],
    }
<<<<<<< HEAD
    $requires = [
      Podman::Rootless[$user],
      Service['podman systemd-logind'],
    ]
    $service_unit_file ="${User[$user]['home']}/.config/systemd/user/${service_unit}"
=======

    ensure_resource('podman::rootless', $user, {})
>>>>>>> fb3ce019

    # Reload systemd when service files are updated
    ensure_resource('Exec', "podman_systemd_${user}_reload",
      {
        path        => '/sbin:/usr/sbin:/bin:/usr/bin',
        command     => "${systemctl} daemon-reload",
        refreshonly => true,
        environment => ["HOME=${User[$user]['home']}", "XDG_RUNTIME_DIR=/run/user/${User[$user]['uid']}"],
        cwd         => User[$user]['home'],
        provider    => 'shell',
        user        => $user,
      },
    )
  } else {
    $systemctl = 'systemctl '
<<<<<<< HEAD
    $handle = $container_name
    $service_unit_file = "/etc/systemd/system/${service_unit}"
    $exec_defaults = {
      path        => '/sbin:/usr/sbin:/bin:/usr/bin',
    }
=======
    $requires = []
    $service_unit_file = "/etc/systemd/system/podman-${container_name}.service"
    $_podman_systemd_reload = Exec['podman_systemd_reload']
    $handle = $container_name
    $exec_defaults = {}
>>>>>>> fb3ce019

    # Reload systemd when service files are updated
    ensure_resource('Exec', 'podman_systemd_reload',
      {
        path        => '/sbin:/usr/sbin:/bin:/usr/bin',
        command     => "${systemctl} daemon-reload",
        refreshonly => true,
      },
    )
  }

  case $ensure {
    'present': {
      if $image == undef { fail('A source image is required') }

      # Detect changes to the defined podman flags and re-deploy if needed
      $unless_vcf = @("END"/$L)
        if podman container exists ${container_name}
          then
          saved_resource_flags="\$(podman container inspect ${container_name} \
            --format '{{.Config.Labels.puppet_resource_flags}}')"
          current_resource_flags="${flags_base64}"
          test "\${saved_resource_flags}" = "\${current_resource_flags}"
        fi
        | END

      exec { "verify_container_flags_${handle}":
        command  => 'true',
        provider => 'shell',
        unless   => $unless_vcf,
        notify   => Exec["podman_remove_container_${handle}"],
        require  => $requires,
        path     => '/sbin:/usr/sbin:/bin:/usr/bin',
        *        => $exec_defaults,
      }

      # Re-deploy when $update is true and the container image has been updated
      if $update {
        $unless_vci = @("END"/$L)
          if podman container exists ${container_name}
            then
            image_name=\$(podman container inspect ${container_name} --format '{{.ImageName}}')
            running_digest=\$(podman image inspect \${image_name} --format '{{.Digest}}')
            latest_digest=\$(skopeo inspect docker://${image} | \
              ${_ruby} -rjson -e 'puts (JSON.parse(STDIN.read))["Digest"]')
            [[ $? -ne 0 ]] && latest_digest=\$(skopeo inspect --no-creds docker://${image} | \
              ${_ruby} -rjson -e 'puts (JSON.parse(STDIN.read))["Digest"]')
            test -z "\${latest_digest}" && exit 0     # Do not update if unable to get latest digest
            test "\${running_digest}" = "\${latest_digest}"
          fi
          | END

        exec { "verify_container_image_${handle}":
          command  => 'true',
          provider => 'shell',
          unless   => $unless_vci,
          notify   => [Exec["podman_remove_image_${handle}"], Exec["podman_remove_container_${handle}"]],
          require  => $requires,
          path     => '/sbin:/usr/sbin:/bin:/usr/bin',
          *        => $exec_defaults,
        }
      } else {
        # Re-deploy when $update is false but the resource image has changed
        $unless_vci = @("END"/$L)
          if podman container exists ${container_name}
            then
            running=\$(podman container inspect ${container_name} --format '{{.ImageName}}' | awk -F/ '{print \$NF}')
            declared=\$(echo "${image}" | awk -F/ '{print \$NF}')
            test "\${running}" = "\${declared}" && exit 0
            available=\$(skopeo inspect docker://${image} | \
              ${_ruby} -rjson -e 'puts (JSON.parse(STDIN.read))["Name"]')
            test -z "\${available}" && exit 0     # Do not update update if unable to get the new image
            exit 1
          fi
          | END

        exec { "verify_container_image_${handle}":
          command  => 'true',
          provider => 'shell',
          unless   => $unless_vci,
          notify   => [Exec["podman_remove_image_${handle}"], Exec["podman_remove_container_${handle}"]],
          require  => $requires,
          path     => '/sbin:/usr/sbin:/bin:/usr/bin',
          *        => $exec_defaults,
        }
      }

      # Try to remove the image, but exit with success regardless
      exec { "podman_remove_image_${handle}":
        provider    => 'shell',
        command     => "podman rmi ${image} || exit 0",
        refreshonly => true,
        notify      => Exec["podman_create_${handle}"],
        require     => [$requires, Exec["podman_remove_container_${handle}"]],
        path        => '/sbin:/usr/sbin:/bin:/usr/bin',
        *           => $exec_defaults,
      }

      $command_prc = @("END"/L)
        ${systemctl} stop podman-${container_name} || true
        podman container stop --time 60 ${container_name} || true
        podman container rm --force ${container_name} || true
        | END

      $onlyif_prc = @("END"/L)
        test $(podmain container inspect --format json ${container_name} |\
        ${_ruby} -rjson -e 'puts (JSON.parse(STDIN.read))[0]["State"]["Running"]') = 
        | END

      # Try to stop the container service, then the container directly
      exec { "podman_remove_container_${handle}":
        provider    => 'shell',
<<<<<<< HEAD
        command     => @("END"/L),
                       ${systemctl} stop ${service_unit} || true
                       podman container stop --time 60 ${container_name} || true
                       podman container rm --force ${container_name} || true
                       |END
        onlyif      => @("END"/L),
                       test $(podmain container inspect --format json ${container_name} |\
                       ${ruby} -rjson -e 'puts (JSON.parse(STDIN.read))[0]["State"]["Running"]') = 
                       |END
=======
        command     => $command_prc,
        onlyif      => $onlyif_prc,
>>>>>>> fb3ce019
        refreshonly => true,
        notify      => Exec["podman_create_${handle}"],
        require     => $requires,
        path        => '/sbin:/usr/sbin:/bin:/usr/bin',
        *           => $exec_defaults,
      }

      # Convert $merged_flags hash to usable command arguments
      $_flags = $merged_flags.reduce('') |$mem, $flag| {
        if $flag[1] =~ String {
          "${mem} --${flag[0]} '${flag[1]}'"
        } elsif $flag[1] =~ Undef {
          "${mem} --${flag[0]}"
        } else {
          $dup = $flag[1].reduce('') |$mem2, $value| {
            "${mem2} --${flag[0]} '${value}'"
          }
          "${mem} ${dup}"
        }
      }

      # Convert $service_flags hash to command arguments
      $_service_flags = $service_flags.reduce('') |$mem, $flag| {
        if $flag[1] =~ String {
          if $flag[1] == '' {
            "${mem} --${flag[0]}"
          } else {
            "${mem} --${flag[0]} '${flag[1]}'"
          }
        } elsif $flag[1] =~ Undef {
          "${mem} --${flag[0]}"
        } else {
          $dup = $flag[1].reduce('') |$mem2, $value| {
            "${mem2} --${flag[0]} '${value}'"
          }
          "${mem} ${dup}"
        }
      }

      exec { "podman_create_${handle}":
        command => "podman container create ${_flags} ${image} ${command}",
        unless  => "podman container exists ${container_name}",
        require => $requires,
        path    => '/sbin:/usr/sbin:/bin:/usr/bin',
        *       => $exec_defaults,
      }

<<<<<<< HEAD
      # Do not generate systemd units if container is part of a pod.
      if $pod == '' {
        if $user != '' {
          exec { "podman_generate_service_${handle}":
            command     => "podman generate systemd ${_service_flags} ${container_name} > ${service_unit_file}",
            refreshonly => true,
            subscribe   => Exec["podman_create_${handle}"],
            notify      => Exec["service_podman_${handle}"],
            require     => $requires,
            *           => $exec_defaults,
          }

          # Work-around for managing user systemd services
          if $enable { $action = 'start'; $startup = 'enable' }
            else { $action = 'stop'; $startup = 'disable'
          }
          exec { "service_podman_${handle}":
            command => @("END"/L),
                      ${systemctl} ${startup} ${service_unit}
                      ${systemctl} ${action} ${service_unit}
                      |END
            unless  => @("END"/L),
                      ${systemctl} is-active ${service_unit} && \
                        ${systemctl} is-enabled ${service_unit}
                      |END
            require => $requires,
            *       => $exec_defaults,
          }
=======
      if $user != undef and $user != '' {
        exec { "podman_generate_service_${handle}":
          command     => "podman generate systemd ${_service_flags} ${container_name} > ${service_unit_file}",
          refreshonly => true,
          notify      => Exec["service_podman_${handle}"],
          require     => $requires,
          path        => '/sbin:/usr/sbin:/bin:/usr/bin',
          *           => $exec_defaults,
        }

        # Work-around for managing user systemd services
        if $enable {
          $action = 'start'; $startup = 'enable'
        } else {
          $action = 'stop'; $startup = 'disable'
        }

        $command_sp = @("END"/L)
          ${systemctl} ${startup} podman-${container_name}.service
          ${systemctl} ${action} podman-${container_name}.service
          | END

        $unless_sp = @("END"/L)
          ${systemctl} is-active podman-${container_name}.service && \
            ${systemctl} is-enabled podman-${container_name}.service
          | END

        exec { "service_podman_${handle}":
          command => $command_sp,
          unless  => $unless_sp,
          require => $requires,
          path    => '/sbin:/usr/sbin:/bin:/usr/bin',
          *       => $exec_defaults,
        }
      } else {
        exec { "podman_generate_service_${handle}":
          path        => '/sbin:/usr/sbin:/bin:/usr/bin',
          command     => "podman generate systemd ${_service_flags} ${container_name} > ${service_unit_file}",
          refreshonly => true,
          notify      => Service["podman-${handle}"],
>>>>>>> fb3ce019
        }
        else {
          exec { "podman_generate_service_${handle}":
            path        => '/sbin:/usr/sbin:/bin:/usr/bin',
            command     => "podman generate systemd ${_service_flags} ${container_name} > ${service_unit_file}",
            refreshonly => true,
            notify      => Service["podman-${handle}"],
          }

<<<<<<< HEAD
          # Configure the container service per parameters
          if $enable { $state = 'running'; $startup = 'true' }
            else { $state = 'stopped'; $startup = 'false'
          }
          service { "podman-${handle}":
            ensure => $state,
            enable => $startup,
          }
=======
        # Configure the container service per parameters
        if $enable {
          $state = 'running'; $startup = 'true'
        } else {
          $state = 'stopped'; $startup = 'false'
        }
        service { "podman-${handle}":
          ensure => $state,
          enable => $startup,
>>>>>>> fb3ce019
        }
      }
    }
    default: {
      $command_sp = @("END"/L)
        ${systemctl} stop podman-${container_name}
        ${systemctl} disable podman-${container_name}
        | END

      $onlyif_sp = @("END"/$L)
        test "\$(${systemctl} is-active podman-${container_name} 2>&1)" = "active" -o \
          "\$(${systemctl} is-enabled podman-${container_name} 2>&1)" = "enabled"
        | END

      exec { "service_podman_${handle}":
<<<<<<< HEAD
        command => @("END"/L),
                   ${systemctl} stop ${service_unit}
                   ${systemctl} disable ${service_unit}
                   |END
        onlyif  => @("END"/$L),
                   test "\$(${systemctl} is-active ${service_unit} 2>&1)" = "active" -o \
                     "\$(${systemctl} is-enabled ${service_unit} 2>&1)" = "enabled"
                   |END
=======
        command => $command_sp,
        onlyif  => $onlyif_sp,
>>>>>>> fb3ce019
        notify  => Exec["podman_remove_container_${handle}"],
        require => $requires,
        path    => '/sbin:/usr/sbin:/bin:/usr/bin',
        *       => $exec_defaults,
      }

      exec { "podman_remove_container_${handle}":
        command => "podman container rm --force ${container_name}",
        unless  => "podman container exists ${container_name}; test $? -eq 1",
        notify  => Exec["podman_remove_image_${handle}"],
        require => $requires,
        path    => '/sbin:/usr/sbin:/bin:/usr/bin',
        *       => $exec_defaults,
      }

      # Try to remove the image, but exit with success regardless
      exec { "podman_remove_image_${handle}":
        provider    => 'shell',
        command     => "podman rmi ${image} || exit 0",
        refreshonly => true,
        require     => [$requires, Exec["podman_remove_container_${handle}"]],
        path        => '/sbin:/usr/sbin:/bin:/usr/bin',
        *           => $exec_defaults,
      }

      file { $service_unit_file:
        ensure  => absent,
        require => [$requires, Exec["service_podman_${handle}"]],
        notify  => $_podman_systemd_reload,
      }
    }
  }
}<|MERGE_RESOLUTION|>--- conflicted
+++ resolved
@@ -40,7 +40,7 @@
 #
 # @param enable
 #   Status of the automatically generated systemd service for the container.
-#   Valid values are 'running' or 'stopped'. This is ignored if pod is set.
+#   Valid values are 'true' or 'false'. This is ignored if pod is set.
 #
 # @param update
 #   When `true`, the container will be redeployed when a new container image is
@@ -69,20 +69,9 @@
 #   }
 #
 define podman::container (
-<<<<<<< HEAD
-  String $image          = '',
-  String $user           = '',
-  String $pod            = '',
-  Hash $flags            = {},
-  Hash $service_flags    = {},
-  String $command        = '',
-  String $ensure         = 'present',
-  Boolean $enable        = true,
-  Boolean $update        = true,
-  Stdlib::Unixpath $ruby = $facts['ruby']['sitedir'] ? {
-=======
   Optional[String]           $image         = undef,
   Optional[String]           $user          = undef,
+  String                     $pod           = '',
   Hash                       $flags         = {},
   Hash                       $service_flags = {},
   Optional[String]           $command       = undef,
@@ -94,7 +83,6 @@
   require podman::install
 
   $installed_ruby = $facts['ruby']['sitedir'] ? {
->>>>>>> fb3ce019
     /^\/opt\/puppetlabs\// => '/opt/puppetlabs/puppet/bin/ruby',
     default                => '/usr/bin/ruby',
   }
@@ -115,26 +103,19 @@
   }
 
   # If a container name is not set, use the Puppet resource name
-<<<<<<< HEAD
   if $pod == '' {
     $merged_flags = {name => $title, label => $label} + $no_label
-    $container_name = $merged_flags['name']
-    $service_unit = "podman-${container_name}.service"
   } else {
-    $merged_flags = {name => $title, label => $label} + $no_label + {pod => $pod}
-    $container_name = $merged_flags['name']
-    $service_unit = "container-${container_name}.service"
+    $merged_flags = {name => $title, label => $label } + $no_label + {pod => $pod}
   }
-=======
-  $merged_flags = merge({ name => $title, label => $label }, $no_label )
   $container_name = $merged_flags['name']
->>>>>>> fb3ce019
+  $service_unit = "container-${container_name}.service"
 
   # A rootless container will run as the defined user
   if $user != undef and $user != '' {
     $systemctl = 'systemctl --user '
     $requires = [Podman::Rootless[$user], Service['podman systemd-logind']]
-    $service_unit_file = "${User[$user]['home']}/.config/systemd/user/podman-${container_name}.service"
+    $service_unit_file ="${User[$user]['home']}/.config/systemd/user/${service_unit}"
     $_podman_systemd_reload = Exec["podman_systemd_${user}_reload"]
 
     # The handle is used to ensure resources have unique names
@@ -150,16 +131,8 @@
         "DBUS_SESSION_BUS_ADDRESS=unix:path=/run/user/${User[$user]['uid']}/bus",
       ],
     }
-<<<<<<< HEAD
-    $requires = [
-      Podman::Rootless[$user],
-      Service['podman systemd-logind'],
-    ]
-    $service_unit_file ="${User[$user]['home']}/.config/systemd/user/${service_unit}"
-=======
 
     ensure_resource('podman::rootless', $user, {})
->>>>>>> fb3ce019
 
     # Reload systemd when service files are updated
     ensure_resource('Exec', "podman_systemd_${user}_reload",
@@ -175,19 +148,11 @@
     )
   } else {
     $systemctl = 'systemctl '
-<<<<<<< HEAD
-    $handle = $container_name
+    $requires = []
     $service_unit_file = "/etc/systemd/system/${service_unit}"
-    $exec_defaults = {
-      path        => '/sbin:/usr/sbin:/bin:/usr/bin',
-    }
-=======
-    $requires = []
-    $service_unit_file = "/etc/systemd/system/podman-${container_name}.service"
     $_podman_systemd_reload = Exec['podman_systemd_reload']
     $handle = $container_name
     $exec_defaults = {}
->>>>>>> fb3ce019
 
     # Reload systemd when service files are updated
     ensure_resource('Exec', 'podman_systemd_reload',
@@ -287,33 +252,21 @@
       }
 
       $command_prc = @("END"/L)
-        ${systemctl} stop podman-${container_name} || true
+        ${systemctl} stop ${service_unit} || true
         podman container stop --time 60 ${container_name} || true
         podman container rm --force ${container_name} || true
         | END
 
       $onlyif_prc = @("END"/L)
         test $(podmain container inspect --format json ${container_name} |\
-        ${_ruby} -rjson -e 'puts (JSON.parse(STDIN.read))[0]["State"]["Running"]') = 
+        ${_ruby} -rjson -e 'puts (JSON.parse(STDIN.read))[0]["State"]["Running"]') =
         | END
 
       # Try to stop the container service, then the container directly
       exec { "podman_remove_container_${handle}":
         provider    => 'shell',
-<<<<<<< HEAD
-        command     => @("END"/L),
-                       ${systemctl} stop ${service_unit} || true
-                       podman container stop --time 60 ${container_name} || true
-                       podman container rm --force ${container_name} || true
-                       |END
-        onlyif      => @("END"/L),
-                       test $(podmain container inspect --format json ${container_name} |\
-                       ${ruby} -rjson -e 'puts (JSON.parse(STDIN.read))[0]["State"]["Running"]') = 
-                       |END
-=======
         command     => $command_prc,
         onlyif      => $onlyif_prc,
->>>>>>> fb3ce019
         refreshonly => true,
         notify      => Exec["podman_create_${handle}"],
         require     => $requires,
@@ -361,79 +314,39 @@
         *       => $exec_defaults,
       }
 
-<<<<<<< HEAD
       # Do not generate systemd units if container is part of a pod.
       if $pod == '' {
-        if $user != '' {
+        if $user != undef and $user != '' {
           exec { "podman_generate_service_${handle}":
             command     => "podman generate systemd ${_service_flags} ${container_name} > ${service_unit_file}",
             refreshonly => true,
             subscribe   => Exec["podman_create_${handle}"],
             notify      => Exec["service_podman_${handle}"],
             require     => $requires,
+            path        => '/sbin:/usr/sbin:/bin:/usr/bin',
             *           => $exec_defaults,
           }
 
           # Work-around for managing user systemd services
-          if $enable { $action = 'start'; $startup = 'enable' }
-            else { $action = 'stop'; $startup = 'disable'
-          }
-          exec { "service_podman_${handle}":
-            command => @("END"/L),
+          if $enable { $action = 'start'; $startup = 'enable'
+          } else { $action = 'stop'; $startup = 'disable'
+          }
+
+          $command_sp = @("END"/L)
                       ${systemctl} ${startup} ${service_unit}
                       ${systemctl} ${action} ${service_unit}
                       |END
-            unless  => @("END"/L),
+          $unless_sp = @("END"/L)
                       ${systemctl} is-active ${service_unit} && \
                         ${systemctl} is-enabled ${service_unit}
                       |END
-            require => $requires,
+          exec { "service_podman_${handle}":
+            command => $command_sp,
+            unless  => $unless_sp,          require => $requires,
+            path    => '/sbin:/usr/sbin:/bin:/usr/bin',
             *       => $exec_defaults,
           }
-=======
-      if $user != undef and $user != '' {
-        exec { "podman_generate_service_${handle}":
-          command     => "podman generate systemd ${_service_flags} ${container_name} > ${service_unit_file}",
-          refreshonly => true,
-          notify      => Exec["service_podman_${handle}"],
-          require     => $requires,
-          path        => '/sbin:/usr/sbin:/bin:/usr/bin',
-          *           => $exec_defaults,
-        }
-
-        # Work-around for managing user systemd services
-        if $enable {
-          $action = 'start'; $startup = 'enable'
         } else {
-          $action = 'stop'; $startup = 'disable'
-        }
-
-        $command_sp = @("END"/L)
-          ${systemctl} ${startup} podman-${container_name}.service
-          ${systemctl} ${action} podman-${container_name}.service
-          | END
-
-        $unless_sp = @("END"/L)
-          ${systemctl} is-active podman-${container_name}.service && \
-            ${systemctl} is-enabled podman-${container_name}.service
-          | END
-
-        exec { "service_podman_${handle}":
-          command => $command_sp,
-          unless  => $unless_sp,
-          require => $requires,
-          path    => '/sbin:/usr/sbin:/bin:/usr/bin',
-          *       => $exec_defaults,
-        }
-      } else {
-        exec { "podman_generate_service_${handle}":
-          path        => '/sbin:/usr/sbin:/bin:/usr/bin',
-          command     => "podman generate systemd ${_service_flags} ${container_name} > ${service_unit_file}",
-          refreshonly => true,
-          notify      => Service["podman-${handle}"],
->>>>>>> fb3ce019
-        }
-        else {
           exec { "podman_generate_service_${handle}":
             path        => '/sbin:/usr/sbin:/bin:/usr/bin',
             command     => "podman generate systemd ${_service_flags} ${container_name} > ${service_unit_file}",
@@ -441,54 +354,31 @@
             notify      => Service["podman-${handle}"],
           }
 
-<<<<<<< HEAD
           # Configure the container service per parameters
-          if $enable { $state = 'running'; $startup = 'true' }
-            else { $state = 'stopped'; $startup = 'false'
+          if $enable { $state = 'running'; $startup = 'true'
+          } else { $state = 'stopped'; $startup = 'false'
           }
           service { "podman-${handle}":
             ensure => $state,
             enable => $startup,
           }
-=======
-        # Configure the container service per parameters
-        if $enable {
-          $state = 'running'; $startup = 'true'
-        } else {
-          $state = 'stopped'; $startup = 'false'
-        }
-        service { "podman-${handle}":
-          ensure => $state,
-          enable => $startup,
->>>>>>> fb3ce019
         }
       }
     }
     default: {
       $command_sp = @("END"/L)
-        ${systemctl} stop podman-${container_name}
-        ${systemctl} disable podman-${container_name}
+        ${systemctl} stop ${service_unit}
+        ${systemctl} disable ${service_unit}
         | END
 
       $onlyif_sp = @("END"/$L)
-        test "\$(${systemctl} is-active podman-${container_name} 2>&1)" = "active" -o \
-          "\$(${systemctl} is-enabled podman-${container_name} 2>&1)" = "enabled"
+        test "\$(${systemctl} is-active ${service_unit} 2>&1)" = "active" -o \
+          "\$(${systemctl} is-enabled ${service_unit} 2>&1)" = "enabled"
         | END
 
       exec { "service_podman_${handle}":
-<<<<<<< HEAD
-        command => @("END"/L),
-                   ${systemctl} stop ${service_unit}
-                   ${systemctl} disable ${service_unit}
-                   |END
-        onlyif  => @("END"/$L),
-                   test "\$(${systemctl} is-active ${service_unit} 2>&1)" = "active" -o \
-                     "\$(${systemctl} is-enabled ${service_unit} 2>&1)" = "enabled"
-                   |END
-=======
         command => $command_sp,
         onlyif  => $onlyif_sp,
->>>>>>> fb3ce019
         notify  => Exec["podman_remove_container_${handle}"],
         require => $requires,
         path    => '/sbin:/usr/sbin:/bin:/usr/bin',
