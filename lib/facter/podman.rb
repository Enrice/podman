--- conflicted
+++ resolved
@@ -31,31 +31,13 @@
   end
 
   chunk(:socket_user) do
-<<<<<<< HEAD
     val = {}
     Dir.glob('/run/user/*/podman/podman.sock') do |path|
       next unless File.exist?(path)
       uid = path.split(File::SEPARATOR)[3].to_i
-
+      next if uid == 0
       val['socket'] = {} if val['socket'].nil?
       val['socket'][Etc.getpwuid(uid)[:name]] = path
-=======
-    begin
-      val = {}
-      Dir.glob('/run/user/*/podman/podman.sock') do |path|
-        next unless File.exist?(path)
-        uid = path.split(File::SEPARATOR)[3].to_i
-
-        next if uid == 0
-
-        val['socket'] = {} if val['socket'].nil?
-        val['socket'][Etc.getpwuid(uid)[:name]] = path
-      end
-
-      val
-    rescue
-      nil
->>>>>>> 1879f699
     end
 
     val
